package cmd

import (
	"errors"
	"fmt"
	"os"
	"strings"
	"sync"

	"github.com/pkg/profile"
	"github.com/spf13/cobra"
	"github.com/spf13/pflag"
	"github.com/spf13/viper"
	"github.com/wagoodman/go-partybus"

	"github.com/anchore/grype/grype"
	"github.com/anchore/grype/grype/db"
	grypeDb "github.com/anchore/grype/grype/db/v5"
	"github.com/anchore/grype/grype/event"
	"github.com/anchore/grype/grype/grypeerr"
	"github.com/anchore/grype/grype/match"
	"github.com/anchore/grype/grype/matcher"
	"github.com/anchore/grype/grype/matcher/dotnet"
	"github.com/anchore/grype/grype/matcher/golang"
	"github.com/anchore/grype/grype/matcher/java"
	"github.com/anchore/grype/grype/matcher/javascript"
	"github.com/anchore/grype/grype/matcher/python"
	"github.com/anchore/grype/grype/matcher/ruby"
	"github.com/anchore/grype/grype/matcher/stock"
	"github.com/anchore/grype/grype/pkg"
	"github.com/anchore/grype/grype/presenter"
	"github.com/anchore/grype/grype/presenter/models"
	"github.com/anchore/grype/grype/store"
	"github.com/anchore/grype/grype/vulnerability"
	"github.com/anchore/grype/internal"
	"github.com/anchore/grype/internal/bus"
	"github.com/anchore/grype/internal/config"
	"github.com/anchore/grype/internal/format"
	"github.com/anchore/grype/internal/log"
	"github.com/anchore/grype/internal/ui"
	"github.com/anchore/grype/internal/version"
	"github.com/anchore/stereoscope"
	"github.com/anchore/syft/syft/linux"
	syftPkg "github.com/anchore/syft/syft/pkg"
	"github.com/anchore/syft/syft/sbom"
	"github.com/anchore/syft/syft/source"
)

var persistentOpts = config.CliOnlyOptions{}

var ignoreNonFixedMatches = []match.IgnoreRule{
	{FixState: string(grypeDb.NotFixedState)},
	{FixState: string(grypeDb.WontFixState)},
	{FixState: string(grypeDb.UnknownFixState)},
}

var ignoreFixedMatches = []match.IgnoreRule{
	{FixState: string(grypeDb.FixedState)},
}

var (
	rootCmd = &cobra.Command{
		Use:   fmt.Sprintf("%s [IMAGE]", internal.ApplicationName),
		Short: "A vulnerability scanner for container images, filesystems, and SBOMs",
		Long: format.Tprintf(`A vulnerability scanner for container images, filesystems, and SBOMs.

Supports the following image sources:
    {{.appName}} yourrepo/yourimage:tag             defaults to using images from a Docker daemon
    {{.appName}} path/to/yourproject                a Docker tar, OCI tar, OCI directory, SIF container, or generic filesystem directory

You can also explicitly specify the scheme to use:
    {{.appName}} podman:yourrepo/yourimage:tag          explicitly use the Podman daemon
    {{.appName}} docker:yourrepo/yourimage:tag          explicitly use the Docker daemon
    {{.appName}} docker-archive:path/to/yourimage.tar   use a tarball from disk for archives created from "docker save"
    {{.appName}} oci-archive:path/to/yourimage.tar      use a tarball from disk for OCI archives (from Podman or otherwise)
    {{.appName}} oci-dir:path/to/yourimage              read directly from a path on disk for OCI layout directories (from Skopeo or otherwise)
    {{.appName}} singularity:path/to/yourimage.sif      read directly from a Singularity Image Format (SIF) container on disk
    {{.appName}} dir:path/to/yourproject                read directly from a path on disk (any directory)
    {{.appName}} sbom:path/to/syft.json                 read Syft JSON from path on disk
    {{.appName}} registry:yourrepo/yourimage:tag        pull image directly from a registry (no container runtime required)
    {{.appName}} purl:path/to/purl/file                 read a newline separated file of purls from a path on disk

You can also pipe in Syft JSON directly:
	syft yourimage:tag -o json | {{.appName}}

`, map[string]interface{}{
			"appName": internal.ApplicationName,
		}),
		Args:          validateRootArgs,
		SilenceUsage:  true,
		SilenceErrors: true,
		RunE: func(cmd *cobra.Command, args []string) error {
			if appConfig.Dev.ProfileCPU {
				defer profile.Start(profile.CPUProfile).Stop()
			} else if appConfig.Dev.ProfileMem {
				defer profile.Start(profile.MemProfile).Stop()
			}

			return rootExec(cmd, args)
		},
		ValidArgsFunction: dockerImageValidArgsFunction,
	}
)

func init() {
	setGlobalCliOptions()
	setRootFlags(rootCmd.Flags())
}

func setGlobalCliOptions() {
	// setup global CLI options (available on all CLI commands)
	rootCmd.PersistentFlags().StringVarP(&persistentOpts.ConfigPath, "config", "c", "", "application config file")

	flag := "quiet"
	rootCmd.PersistentFlags().BoolP(
		flag, "q", false,
		"suppress all logging output",
	)
	if err := viper.BindPFlag(flag, rootCmd.PersistentFlags().Lookup(flag)); err != nil {
		fmt.Printf("unable to bind flag '%s': %+v", flag, err)
		os.Exit(1)
	}

	rootCmd.PersistentFlags().CountVarP(&persistentOpts.Verbosity, "verbose", "v", "increase verbosity (-v = info, -vv = debug)")
}

func setRootFlags(flags *pflag.FlagSet) {
	flags.StringP(
		"scope", "s", source.SquashedScope.String(),
		fmt.Sprintf("selection of layers to analyze, options=%v", source.AllScopes),
	)

	flags.StringP(
		"output", "o", "",
		fmt.Sprintf("report output formatter, formats=%v, deprecated formats=%v", presenter.AvailableFormats, presenter.DeprecatedFormats),
	)

	flags.StringP(
		"file", "", "",
		"file to write the report output to (default is STDOUT)",
	)

	flags.StringP(
		"distro", "", "",
		"distro to match against in the format: <distro>:<version>",
	)

	flags.BoolP(
		"add-cpes-if-none", "", false,
		"generate CPEs for packages with no CPE data",
	)

	flags.StringP("template", "t", "", "specify the path to a Go template file ("+
		"requires 'template' output to be selected)")

	flags.StringP(
		"fail-on", "f", "",
		fmt.Sprintf("set the return code to 1 if a vulnerability is found with a severity >= the given severity, options=%v", vulnerability.AllSeverities),
	)

	flags.BoolP(
		"only-fixed", "", false,
		"ignore matches for vulnerabilities that are not fixed",
	)

	flags.BoolP(
		"only-notfixed", "", false,
		"ignore matches for vulnerabilities that are fixed",
	)

	flags.BoolP(
		"by-cve", "", false,
		"orient results by CVE instead of the original vulnerability ID when possible",
	)

	flags.BoolP(
		"show-suppressed", "", false,
		"show suppressed/ignored vulnerabilities in the output (only supported with table output format)",
	)

	flags.StringArrayP(
		"exclude", "", nil,
		"exclude paths from being scanned using a glob expression",
	)

	flags.StringP(
		"platform", "", "",
		"an optional platform specifier for container image sources (e.g. 'linux/arm64', 'linux/arm64/v8', 'arm64', 'linux')",
	)
}

func bindRootConfigOptions(flags *pflag.FlagSet) error {
	if err := viper.BindPFlag("search.scope", flags.Lookup("scope")); err != nil {
		return err
	}

	if err := viper.BindPFlag("output", flags.Lookup("output")); err != nil {
		return err
	}

	if err := viper.BindPFlag("file", flags.Lookup("file")); err != nil {
		return err
	}

	if err := viper.BindPFlag("distro", flags.Lookup("distro")); err != nil {
		return err
	}

	if err := viper.BindPFlag("add-cpes-if-none", flags.Lookup("add-cpes-if-none")); err != nil {
		return err
	}

	if err := viper.BindPFlag("output-template-file", flags.Lookup("template")); err != nil {
		return err
	}

	if err := viper.BindPFlag("fail-on-severity", flags.Lookup("fail-on")); err != nil {
		return err
	}

	if err := viper.BindPFlag("only-fixed", flags.Lookup("only-fixed")); err != nil {
		return err
	}

	if err := viper.BindPFlag("only-notfixed", flags.Lookup("only-notfixed")); err != nil {
		return err
	}

	if err := viper.BindPFlag("by-cve", flags.Lookup("by-cve")); err != nil {
		return err
	}

	if err := viper.BindPFlag("show-suppressed", flags.Lookup("show-suppressed")); err != nil {
		return err
	}

	if err := viper.BindPFlag("exclude", flags.Lookup("exclude")); err != nil {
		return err
	}

	if err := viper.BindPFlag("platform", flags.Lookup("platform")); err != nil {
		return err
	}

	return nil
}

func rootExec(_ *cobra.Command, args []string) error {
	// we may not be provided an image if the user is piping in SBOM input
	var userInput string
	if len(args) > 0 {
		userInput = args[0]
	}

	reporter, closer, err := reportWriter()
	defer func() {
		if err := closer(); err != nil {
			log.Warnf("unable to write to report destination: %+v", err)
		}
	}()

	if err != nil {
		return err
	}

	return eventLoop(
		startWorker(userInput, appConfig.FailOnSeverity),
		setupSignals(),
		eventSubscription,
		stereoscope.Cleanup,
		ui.Select(isVerbose(), appConfig.Quiet, reporter)...,
	)
}

func isVerbose() (result bool) {
	isPipedInput, err := internal.IsPipedInput()
	if err != nil {
		// since we can't tell if there was piped input we assume that there could be to disable the ETUI
		log.Warnf("unable to determine if there is piped input: %+v", err)
		return true
	}
	// verbosity should consider if there is piped input (in which case we should not show the ETUI)
	return appConfig.CliOptions.Verbosity > 0 || isPipedInput
}

//nolint:funlen
func startWorker(userInput string, failOnSeverity *vulnerability.Severity) <-chan error {
	errs := make(chan error)
	go func() {
		defer close(errs)

		presenterConfig, err := presenter.ValidatedConfig(appConfig.Output, appConfig.OutputTemplateFile, appConfig.ShowSuppressed)
		if err != nil {
			errs <- err
			return
		}

		checkForAppUpdate()

		var str *store.Store
		var status *db.Status
		var dbCloser *db.Closer
		var packages []pkg.Package
		var sbom *sbom.SBOM
		var pkgContext pkg.Context
		var wg = &sync.WaitGroup{}
		var loadedDB, gatheredPackages bool

		wg.Add(2)

		go func() {
			defer wg.Done()
			log.Debug("loading DB")
			str, status, dbCloser, err = grype.LoadVulnerabilityDB(appConfig.DB.ToCuratorConfig(), appConfig.DB.AutoUpdate)
			if err = validateDBLoad(err, status); err != nil {
				errs <- err
				return
			}
			loadedDB = true
		}()

		go func() {
			defer wg.Done()
			log.Debugf("gathering packages")
			// packages are grype.Pacakge, not syft.Package
			// the SBOM is returned for downstream formatting concerns
			// grype uses the SBOM in combination with syft formatters to produce cycloneDX
			// with vulnerability information appended
			packages, pkgContext, sbom, err = pkg.Provide(userInput, getProviderConfig())
			if err != nil {
				errs <- fmt.Errorf("failed to catalog: %w", err)
				return
			}
			gatheredPackages = true
		}()

		wg.Wait()
		if !loadedDB || !gatheredPackages {
			return
		}

		if dbCloser != nil {
			defer dbCloser.Close()
		}

		if appConfig.OnlyFixed {
			appConfig.Ignore = append(appConfig.Ignore, ignoreNonFixedMatches...)
		}

		if appConfig.OnlyNotFixed {
			appConfig.Ignore = append(appConfig.Ignore, ignoreFixedMatches...)
		}

		applyDistroHint(packages, &pkgContext, appConfig)

		vulnMatcher := grype.VulnerabilityMatcher{
			Store:          *str,
			IgnoreRules:    appConfig.Ignore,
			NormalizeByCVE: appConfig.ByCVE,
			FailSeverity:   failOnSeverity,
			Matchers:       getMatchers(),
		}

<<<<<<< HEAD
		// TODO: add summary logging for matches... e.g.
		// [0000] DEBUG found 12 vulnerabilities for 10 package
		//    ├── fixed: 3
		//    ├── ignored: 5
		//    └── matched: 12
		//        ├── low: 4
		//        └── high: 8
		if count := len(ignoredMatches); count > 0 {
			log.Infof("ignoring %d matches due to user-provided ignore rules", count)
=======
		remainingMatches, ignoredMatches, err := vulnMatcher.FindMatches(packages, pkgContext)
		if err != nil {
			errs <- err
			if !errors.Is(err, grypeerr.ErrAboveSeverityThreshold) {
				return
			}
>>>>>>> 0ccd5930
		}

		pb := models.PresenterConfig{
			Matches:          *remainingMatches,
			IgnoredMatches:   ignoredMatches,
			Packages:         packages,
			Context:          pkgContext,
			MetadataProvider: str,
			SBOM:             sbom,
			AppConfig:        appConfig,
			DBStatus:         status,
		}

		bus.Publish(partybus.Event{
			Type:  event.VulnerabilityScanningFinished,
			Value: presenter.GetPresenter(presenterConfig, pb),
		})
	}()
	return errs
}

func applyDistroHint(pkgs []pkg.Package, context *pkg.Context, appConfig *config.Application) {
	if appConfig.Distro != "" {
		log.Infof("using distro: %s", appConfig.Distro)

		split := strings.Split(appConfig.Distro, ":")
		d := split[0]
		v := ""
		if len(split) > 1 {
			v = split[1]
		}
		context.Distro = &linux.Release{
			PrettyName: d,
			Name:       d,
			ID:         d,
			IDLike: []string{
				d,
			},
			Version:   v,
			VersionID: v,
		}
	}

	hasOSPackage := false
	for _, p := range pkgs {
		switch p.Type {
		case syftPkg.AlpmPkg, syftPkg.DebPkg, syftPkg.RpmPkg, syftPkg.KbPkg:
			hasOSPackage = true
		}
	}

	if context.Distro == nil && hasOSPackage {
		log.Warnf("Unable to determine the OS distribution. This may result in missing vulnerabilities. " +
			"You may specify a distro using: --distro <distro>:<version>")
	}
}

func checkForAppUpdate() {
	if !appConfig.CheckForAppUpdate {
		return
	}

	isAvailable, newVersion, err := version.IsUpdateAvailable()
	if err != nil {
		log.Errorf(err.Error())
	}
	if isAvailable {
		log.Infof("new version of %s is available: %s (currently running: %s)", internal.ApplicationName, newVersion, version.FromBuild().Version)

		bus.Publish(partybus.Event{
			Type:  event.AppUpdateAvailable,
			Value: newVersion,
		})
	} else {
		log.Debugf("no new %s update available", internal.ApplicationName)
	}
}

func getMatchers() []matcher.Matcher {
	return matcher.NewDefaultMatchers(
		matcher.Config{
			Java: java.MatcherConfig{
				ExternalSearchConfig: appConfig.ExternalSources.ToJavaMatcherConfig(),
				UseCPEs:              appConfig.Match.Java.UseCPEs,
			},
			Ruby:       ruby.MatcherConfig(appConfig.Match.Ruby),
			Python:     python.MatcherConfig(appConfig.Match.Python),
			Dotnet:     dotnet.MatcherConfig(appConfig.Match.Dotnet),
			Javascript: javascript.MatcherConfig(appConfig.Match.Javascript),
			Golang:     golang.MatcherConfig(appConfig.Match.Golang),
			Stock:      stock.MatcherConfig(appConfig.Match.Stock),
		},
	)
}

func getProviderConfig() pkg.ProviderConfig {
	return pkg.ProviderConfig{
		SyftProviderConfig: pkg.SyftProviderConfig{
			RegistryOptions:   appConfig.Registry.ToOptions(),
			Exclusions:        appConfig.Exclusions,
			CatalogingOptions: appConfig.Search.ToConfig(),
			Platform:          appConfig.Platform,
		},
		SynthesisConfig: pkg.SynthesisConfig{
			GenerateMissingCPEs: appConfig.GenerateMissingCPEs,
		},
	}
}

func validateDBLoad(loadErr error, status *db.Status) error {
	if loadErr != nil {
		return fmt.Errorf("failed to load vulnerability db: %w", loadErr)
	}
	if status == nil {
		return fmt.Errorf("unable to determine the status of the vulnerability db")
	}
	if status.Err != nil {
		return fmt.Errorf("db could not be loaded: %w", status.Err)
	}
	return nil
}

func validateRootArgs(cmd *cobra.Command, args []string) error {
	isPipedInput, err := internal.IsPipedInput()
	if err != nil {
		log.Warnf("unable to determine if there is piped input: %+v", err)
		isPipedInput = false
	}

	if len(args) == 0 && !isPipedInput {
		// in the case that no arguments are given and there is no piped input we want to show the help text and return with a non-0 return code.
		if err := cmd.Help(); err != nil {
			return fmt.Errorf("unable to display help: %w", err)
		}
		return fmt.Errorf("an image/directory argument is required")
	}

	return cobra.MaximumNArgs(1)(cmd, args)
}<|MERGE_RESOLUTION|>--- conflicted
+++ resolved
@@ -353,15 +353,6 @@
 
 		applyDistroHint(packages, &pkgContext, appConfig)
 
-		vulnMatcher := grype.VulnerabilityMatcher{
-			Store:          *str,
-			IgnoreRules:    appConfig.Ignore,
-			NormalizeByCVE: appConfig.ByCVE,
-			FailSeverity:   failOnSeverity,
-			Matchers:       getMatchers(),
-		}
-
-<<<<<<< HEAD
 		// TODO: add summary logging for matches... e.g.
 		// [0000] DEBUG found 12 vulnerabilities for 10 package
 		//    ├── fixed: 3
@@ -369,16 +360,20 @@
 		//    └── matched: 12
 		//        ├── low: 4
 		//        └── high: 8
-		if count := len(ignoredMatches); count > 0 {
-			log.Infof("ignoring %d matches due to user-provided ignore rules", count)
-=======
+		vulnMatcher := grype.VulnerabilityMatcher{
+			Store:          *str,
+			IgnoreRules:    appConfig.Ignore,
+			NormalizeByCVE: appConfig.ByCVE,
+			FailSeverity:   failOnSeverity,
+			Matchers:       getMatchers(),
+		}
+
 		remainingMatches, ignoredMatches, err := vulnMatcher.FindMatches(packages, pkgContext)
 		if err != nil {
 			errs <- err
 			if !errors.Is(err, grypeerr.ErrAboveSeverityThreshold) {
 				return
 			}
->>>>>>> 0ccd5930
 		}
 
 		pb := models.PresenterConfig{
